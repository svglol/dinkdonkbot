--- conflicted
+++ resolved
@@ -113,17 +113,10 @@
  * @throws If there is an error updating the interaction.
  */
 export async function updateInteraction(interaction: APIInteraction, env: Env, body: RESTPatchAPIChannelMessageJSONBody) {
-<<<<<<< HEAD
-  const urls = [`https://discord.com/api/v10/webhooks/${env.DISCORD_APPLICATION_ID}/${interaction.token}/messages/@original`, `${env.DISCORD_PROXY}/api/webhooks/${env.DISCORD_APPLICATION_ID}/${interaction.token}`]
-  for (const url of urls) {
-    try {
-      const update = await fetch(url, {
-=======
   const urls = [`https://discord.com`, env.DISCORD_PROXY]
   for (const url of urls) {
     try {
       const update = await fetch(`${url}/api/v10/webhooks/${env.DISCORD_APPLICATION_ID}/${interaction.token}/messages/@original`, {
->>>>>>> b392be23
         method: 'PATCH',
         body: JSON.stringify(body),
         headers: {
@@ -136,11 +129,7 @@
       return await update.json()
     }
     catch (error) {
-<<<<<<< HEAD
-      console.error('Error updating interaction:', error)
-=======
       console.error(`Error updating interaction at ${url}:`, error)
->>>>>>> b392be23
     }
   }
 }
