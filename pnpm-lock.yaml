--- conflicted
+++ resolved
@@ -21,14 +21,8 @@
       '@antfu/eslint-config':
         specifier: 4.5.1
         version: 4.5.1(@typescript-eslint/utils@8.26.0(eslint@9.21.0)(typescript@5.8.2))(@vue/compiler-sfc@3.5.13)(eslint@9.21.0)(typescript@5.8.2)(vitest@2.1.9(@types/node@22.13.10))
-      '@cloudflare/vitest-pool-workers':
-<<<<<<< HEAD
-        specifier: 0.7.5
-        version: 0.7.5(@cloudflare/workers-types@4.20250303.0)(@vitest/runner@2.1.9)(@vitest/snapshot@2.1.9)(vitest@2.1.9(@types/node@22.13.10))
-=======
         specifier: 0.7.6
         version: 0.7.6(@cloudflare/workers-types@4.20250303.0)(@vitest/runner@2.1.9)(@vitest/snapshot@2.1.9)(vitest@2.1.9(@types/node@22.13.8))
->>>>>>> 6e99f51a
       '@cloudflare/workers-types':
         specifier: 4.20250303.0
         version: 4.20250303.0
@@ -3131,9 +3125,6 @@
     dependencies:
       mime: 3.0.0
 
-<<<<<<< HEAD
-  '@cloudflare/vitest-pool-workers@0.7.5(@cloudflare/workers-types@4.20250303.0)(@vitest/runner@2.1.9)(@vitest/snapshot@2.1.9)(vitest@2.1.9(@types/node@22.13.10))':
-=======
   '@cloudflare/unenv-preset@2.0.0(unenv@2.0.0-rc.8)(workerd@1.20250224.0)':
     dependencies:
       unenv: 2.0.0-rc.8
@@ -3141,7 +3132,6 @@
       workerd: 1.20250224.0
 
   '@cloudflare/vitest-pool-workers@0.7.6(@cloudflare/workers-types@4.20250303.0)(@vitest/runner@2.1.9)(@vitest/snapshot@2.1.9)(vitest@2.1.9(@types/node@22.13.8))':
->>>>>>> 6e99f51a
     dependencies:
       '@vitest/runner': 2.1.9
       '@vitest/snapshot': 2.1.9
@@ -3151,13 +3141,8 @@
       esbuild: 0.17.19
       miniflare: 3.20250224.0
       semver: 7.7.1
-<<<<<<< HEAD
-      vitest: 2.1.9(@types/node@22.13.10)
-      wrangler: 3.112.0(@cloudflare/workers-types@4.20250303.0)
-=======
       vitest: 2.1.9(@types/node@22.13.8)
       wrangler: 3.113.0(@cloudflare/workers-types@4.20250303.0)
->>>>>>> 6e99f51a
       zod: 3.24.2
     transitivePeerDependencies:
       - '@cloudflare/workers-types'
